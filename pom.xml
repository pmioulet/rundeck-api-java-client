<?xml version="1.0" encoding="UTF-8"?>
<!--
   Copyright 2011 Vincent Behar

   Licensed under the Apache License, Version 2.0 (the "License");
   you may not use this file except in compliance with the License.
   You may obtain a copy of the License at

       http://www.apache.org/licenses/LICENSE-2.0

   Unless required by applicable law or agreed to in writing, software
   distributed under the License is distributed on an "AS IS" BASIS,
   WITHOUT WARRANTIES OR CONDITIONS OF ANY KIND, either express or implied.
   See the License for the specific language governing permissions and
   limitations under the License.
-->
<project xmlns="http://maven.apache.org/POM/4.0.0" xmlns:xsi="http://www.w3.org/2001/XMLSchema-instance" xsi:schemaLocation="http://maven.apache.org/POM/4.0.0 http://maven.apache.org/maven-v4_0_0.xsd">
  <modelVersion>4.0.0</modelVersion>

  <prerequisites>
     <maven>2.2.1</maven>
  </prerequisites>

  <!-- For deploying to Sonatype OSS Nexus -->
  <parent>
    <groupId>org.sonatype.oss</groupId>
    <artifactId>oss-parent</artifactId>
    <version>7</version>
  </parent>

  <!-- Project informations -->
  <groupId>org.rundeck</groupId>
  <artifactId>rundeck-api-java-client</artifactId>
  <version>12.1-SNAPSHOT</version>
  <packaging>jar</packaging>
  <name>RunDeck API - Java Client</name>
  <description>Java client for the RunDeck REST API</description>
  <inceptionYear>2011</inceptionYear>
  <url>http://rundeck.github.com/rundeck-api-java-client</url>
  <scm>
    <url>https://github.com/rundeck/rundeck-api-java-client</url>
    <connection>scm:git:git://github.com/rundeck/rundeck-api-java-client.git</connection>
    <developerConnection>scm:git:git@github.com:rundeck/rundeck-api-java-client.git</developerConnection>
  </scm>
  <distributionManagement>
    <site>
      <id>github-site</id>
      <url>gitsite:git@github.com/rundeck/rundeck-api-java-client.git</url>
    </site>
  </distributionManagement>
  <ciManagement>
    <system>Jenkins</system>
    <url>https://rundeck-api-java-client.ci.cloudbees.com</url>
  </ciManagement>
  <issueManagement>
    <system>GitHub</system>
    <url>https://github.com/rundeck/rundeck-api-java-client/issues</url>
  </issueManagement>
  <mailingLists>
    <mailingList>
      <name>rundeck-discuss</name>
      <subscribe>rundeck-discuss+subscribe@googlegroups.com</subscribe>
      <unsubscribe>rundeck-discuss+unsubscribe@googlegroups.com</unsubscribe>
      <post>rundeck-discuss@googlegroups.com</post>
      <archive>http://groups.google.com/group/rundeck-discuss</archive>
    </mailingList>
  </mailingLists>
  <licenses>
    <license>
      <name>The Apache Software License, Version 2.0</name>
      <url>http://www.apache.org/licenses/LICENSE-2.0.txt</url>
      <distribution>repo</distribution>
    </license>
  </licenses>
  <developers>
    <developer>
      <id>vbehar</id>
      <name>Vincent Behar</name>
    </developer>
    <developer>
      <id>gschueler</id>
      <name>Greg Schueler</name>
    </developer>
    <developer>
      <id>connaryscott</id>
      <name>Chuck Scott</name>
    </developer>
    <developer>
      <id>Sylvain-Bugat</id>
      <name>Sylvain Bugat</name>
      <url>https://github.com/Sylvain-Bugat</url>
    </developer>
  </developers>

  <properties>
    <project.build.sourceJdk>1.7</project.build.sourceJdk>
    <project.build.targetJdk>1.7</project.build.targetJdk>
    <project.build.sourceEncoding>UTF-8</project.build.sourceEncoding>

    <!-- Dependencies version -->
    <apache.httpcomponents.version>4.3.6</apache.httpcomponents.version>
    <commons-lang.version>2.6</commons-lang.version>
    <commons-io.version>2.4</commons-io.version>
    <dom4j.version>1.6.1</dom4j.version>
<<<<<<< HEAD
    <jaxen.version>1.1.1</jaxen.version>
    <junit.version>4.10</junit.version>
    <betamax.version>1.1.2</betamax.version>
    <groovy.version>1.8.4</groovy.version>
=======
    <jaxen.version>1.1.6</jaxen.version>

    <!-- Test dependencies version -->
    <junit.version>4.12</junit.version>
    <betamax.version>1.1.2</betamax.version>
    <groovy.version>2.3.8</groovy.version>

    <!-- Report dependencies version -->
    <report.doxia.version>1.6</report.doxia.version>
>>>>>>> c9385a30

    <!-- Plugins version -->
    <plugin.antrun.version>1.7</plugin.antrun.version>
    <plugin.assembly.version>2.5.2</plugin.assembly.version>
    <plugin.changes.version>2.6</plugin.changes.version>
    <plugin.checkstyle.version>2.13</plugin.checkstyle.version>
    <plugin.clean.version>2.6.1</plugin.clean.version>
    <plugin.compiler.version>3.2</plugin.compiler.version>
    <plugin.dependency.version>2.9</plugin.dependency.version>
    <plugin.deploy.version>2.8.2</plugin.deploy.version>
    <plugin.eclipse.version>2.9</plugin.eclipse.version>
    <plugin.enforcer.version>1.3.1</plugin.enforcer.version>
    <plugin.findbugs.version>3.0.0</plugin.findbugs.version>
    <plugin.gpg.version>1.5</plugin.gpg.version>
    <plugin.help.version>2.2</plugin.help.version>
    <plugin.install.version>2.5.2</plugin.install.version>
    <plugin.jar.version>2.5</plugin.jar.version>
    <plugin.javadoc.version>2.10.1</plugin.javadoc.version>
    <plugin.jxr.version>2.3</plugin.jxr.version>
    <plugin.pmd.version>3.3</plugin.pmd.version>
    <plugin.project-info-reports.version>2.4</plugin.project-info-reports.version>
    <plugin.release.version>2.5.1</plugin.release.version>
    <plugin.resources.version>2.7</plugin.resources.version>
    <plugin.site.version>3.4</plugin.site.version>
    <plugin.source.version>2.4</plugin.source.version>
    <plugin.surefire.version>2.18</plugin.surefire.version>
    <plugin.taglist.version>2.4</plugin.taglist.version>
    <plugin.versions.version>2.1</plugin.versions.version>

    <!-- Extensions version -->
    <extension.maven-scm-provider-gitexe.version>1.3</extension.maven-scm-provider-gitexe.version>
    <extension.maven-scm-manager-plexus.version>1.3</extension.maven-scm-manager-plexus.version>
    <extension.wagon-gitsite.version>0.3.1</extension.wagon-gitsite.version>

    <!-- Doclet version -->
    <doclet.doclava.version>1.0.3</doclet.doclava.version>

  </properties>

  <build>
    <plugins>
      <!-- IDE configuration -->
      <plugin>
        <groupId>org.apache.maven.plugins</groupId>
        <artifactId>maven-eclipse-plugin</artifactId>
        <configuration>
          <downloadSources>true</downloadSources>
        </configuration>
      </plugin>
      <!-- compiler configuration -->
      <plugin>
        <groupId>org.apache.maven.plugins</groupId>
        <artifactId>maven-compiler-plugin</artifactId>
        <configuration>
          <source>${project.build.sourceJdk}</source>
          <target>${project.build.targetJdk}</target>
          <encoding>${project.build.sourceEncoding}</encoding>
          <showDeprecation>true</showDeprecation>
          <showWarnings>true</showWarnings>
        </configuration>
      </plugin>
      <!-- site configuration -->
      <plugin>
        <groupId>org.apache.maven.plugins</groupId>
        <artifactId>maven-site-plugin</artifactId>
        <dependencies>
          <dependency>
            <groupId>org.apache.maven.doxia</groupId>
            <artifactId>doxia-decoration-model</artifactId>
            <version>${report.doxia.version}</version>
          </dependency>
          <dependency>
            <groupId>org.apache.maven.doxia</groupId>
            <artifactId>doxia-module-confluence</artifactId>
            <version>${report.doxia.version}</version>
          </dependency>
        </dependencies>
      </plugin>
      <!-- also build 1 big jar with everything -->
      <plugin>
        <groupId>org.apache.maven.plugins</groupId>
        <artifactId>maven-assembly-plugin</artifactId>
        <executions>
          <execution>
            <id>make-archive</id>
            <phase>package</phase>
            <goals>
              <goal>single</goal>
            </goals>
            <configuration>
              <attach>false</attach>
              <descriptorRefs>
                <descriptorRef>jar-with-dependencies</descriptorRef>
              </descriptorRefs>
            </configuration>
          </execution>
        </executions>
      </plugin>
    </plugins>
    <pluginManagement>
      <plugins>
        <plugin>
          <artifactId>maven-antrun-plugin</artifactId>
          <version>${plugin.antrun.version}</version>
        </plugin>
        <plugin>
          <artifactId>maven-assembly-plugin</artifactId>
          <version>${plugin.assembly.version}</version>
        </plugin>
        <plugin>
          <artifactId>maven-checkstyle-plugin</artifactId>
          <version>${plugin.checkstyle.version}</version>
        </plugin>
        <plugin>
          <artifactId>maven-clean-plugin</artifactId>
          <version>${plugin.clean.version}</version>
        </plugin>
        <plugin>
          <artifactId>maven-compiler-plugin</artifactId>
          <version>${plugin.compiler.version}</version>
        </plugin>
        <plugin>
          <artifactId>maven-dependency-plugin</artifactId>
          <version>${plugin.dependency.version}</version>
        </plugin>
        <plugin>
          <artifactId>maven-deploy-plugin</artifactId>
          <version>${plugin.deploy.version}</version>
        </plugin>
        <plugin>
          <artifactId>maven-eclipse-plugin</artifactId>
          <version>${plugin.eclipse.version}</version>
        </plugin>
        <plugin>
          <artifactId>maven-enforcer-plugin</artifactId>
          <version>${plugin.enforcer.version}</version>
        </plugin>
        <plugin>
          <artifactId>maven-gpg-plugin</artifactId>
          <version>${plugin.gpg.version}</version>
        </plugin>
        <plugin>
          <artifactId>maven-help-plugin</artifactId>
          <version>${plugin.help.version}</version>
        </plugin>
        <plugin>
          <artifactId>maven-install-plugin</artifactId>
          <version>${plugin.install.version}</version>
        </plugin>
        <plugin>
          <artifactId>maven-jar-plugin</artifactId>
          <version>${plugin.jar.version}</version>
        </plugin>
        <plugin>
          <artifactId>maven-javadoc-plugin</artifactId>
          <version>${plugin.javadoc.version}</version>
        </plugin>
        <plugin>
          <artifactId>maven-pmd-plugin</artifactId>
          <version>${plugin.pmd.version}</version>
        </plugin>
        <plugin>
          <artifactId>maven-release-plugin</artifactId>
          <version>${plugin.release.version}</version>
        </plugin>
        <plugin>
          <artifactId>maven-resources-plugin</artifactId>
          <version>${plugin.resources.version}</version>
        </plugin>
        <plugin>
          <artifactId>maven-site-plugin</artifactId>
          <version>${plugin.site.version}</version>
        </plugin>
        <plugin>
          <artifactId>maven-source-plugin</artifactId>
          <version>${plugin.source.version}</version>
        </plugin>
        <plugin>
          <artifactId>maven-surefire-plugin</artifactId>
          <version>${plugin.surefire.version}</version>
        </plugin>
        <plugin>
          <groupId>org.codehaus.mojo</groupId>
          <artifactId>findbugs-maven-plugin</artifactId>
          <version>${plugin.findbugs.version}</version>
        </plugin>
      </plugins>
    </pluginManagement>
    <!-- Needed for the wagon-gitsite : deploy maven site to github pages -->
    <extensions>
      <extension>
        <groupId>org.apache.maven.scm</groupId>
        <artifactId>maven-scm-provider-gitexe</artifactId>
        <version>${extension.maven-scm-provider-gitexe.version}</version>
      </extension>
      <extension>
        <groupId>org.apache.maven.scm</groupId>
        <artifactId>maven-scm-manager-plexus</artifactId>
        <version>${extension.maven-scm-manager-plexus.version}</version>
      </extension>
      <extension>
        <groupId>org.kathrynhuxtable.maven.wagon</groupId>
        <artifactId>wagon-gitsite</artifactId>
        <version>${extension.wagon-gitsite.version}</version>
      </extension>
    </extensions>
  </build>

  <!-- Reports for the maven site -->
  <reporting>
    <plugins>
      <plugin>
        <groupId>org.apache.maven.plugins</groupId>
        <artifactId>maven-project-info-reports-plugin</artifactId>
        <version>${plugin.project-info-reports.version}</version>
        <reportSets>
          <reportSet>
            <reports>
              <report>cim</report>
              <report>dependencies</report>
              <report>distribution-management</report>
              <report>index</report>
              <report>issue-tracking</report>
              <report>license</report>
              <report>mailing-list</report>
              <report>project-team</report>
              <report>scm</report>
              <report>summary</report>
            </reports>
          </reportSet>
        </reportSets>
      </plugin>
      <plugin>
        <groupId>org.apache.maven.plugins</groupId>
        <artifactId>maven-javadoc-plugin</artifactId>
        <version>${plugin.javadoc.version}</version>
        <configuration>
          <docletArtifact>
            <groupId>com.google.doclava</groupId>
            <artifactId>doclava</artifactId>
            <version>${doclet.doclava.version}</version>
          </docletArtifact>
          <doclet>com.google.doclava.Doclava</doclet>
          <!-- bootclasspath required by Sun's JVM -->
          <bootclasspath>${sun.boot.class.path}</bootclasspath>
          <additionalparam>
             -quiet
             -federate JDK http://download.oracle.com/javase/6/docs/api/index.html?
             -federationxml JDK http://doclava.googlecode.com/svn/static/api/openjdk-6.xml
             -hdf project.name "${project.name}"
             -d .
             -hide 101
             -proofread ./proof-read.txt
          </additionalparam>
          <useStandardDocletOptions>false</useStandardDocletOptions>
          <!-- Apple's JVM sometimes requires more memory -->
          <additionalJOption>-J-Xmx1024m</additionalJOption>
        </configuration>
      </plugin>
      <plugin>
        <groupId>org.apache.maven.plugins</groupId>
        <artifactId>maven-jxr-plugin</artifactId>
        <version>${plugin.jxr.version}</version>
      </plugin>
      <plugin>
        <groupId>org.codehaus.mojo</groupId>
        <artifactId>taglist-maven-plugin</artifactId>
        <version>${plugin.taglist.version}</version>
        <configuration>
          <tagListOptions>
            <tagClasses>
              <tagClass>
                <displayName>Todo Work</displayName>
                <tags>
                  <tag>
                    <matchString>TODO</matchString>
                    <matchType>ignoreCase</matchType>
                  </tag>
                  <tag>
                    <matchString>FIXME</matchString>
                    <matchType>exact</matchType>
                  </tag>
                </tags>
              </tagClass>
            </tagClasses>
          </tagListOptions>
        </configuration>
      </plugin>
      <plugin>
        <groupId>org.apache.maven.plugins</groupId>
        <artifactId>maven-changes-plugin</artifactId>
        <version>${plugin.changes.version}</version>
        <reportSets>
          <reportSet>
            <reports>
              <report>changes-report</report>
            </reports>
          </reportSet>
        </reportSets>
      </plugin>
      <plugin>
        <groupId>org.codehaus.mojo</groupId>
        <artifactId>versions-maven-plugin</artifactId>
        <version>${plugin.versions.version}</version>
        <reportSets>
          <reportSet>
            <reports>
              <report>dependency-updates-report</report>
              <report>plugin-updates-report</report>
              <report>property-updates-report</report>
            </reports>
          </reportSet>
        </reportSets>
        <configuration>
          <rulesUri>file:./dependencies-check-rules.xml</rulesUri>
        </configuration>
      </plugin>
      <plugin>
        <groupId>org.apache.maven.plugins</groupId>
        <artifactId>maven-pmd-plugin</artifactId>
        <version>${plugin.pmd.version}</version>
        <configuration>
          <sourceEncoding>${project.build.sourceEncoding}</sourceEncoding>
          <targetJdk>${project.build.targetJdk}</targetJdk>
          <linkXref>true</linkXref>
        </configuration>
      </plugin>
      <plugin>
        <groupId>org.codehaus.mojo</groupId>
        <artifactId>findbugs-maven-plugin</artifactId>
        <version>${plugin.findbugs.version}</version>
        <configuration>
          <xmlOutput>true</xmlOutput>
          <findbugsXmlOutput>true</findbugsXmlOutput>
          <findbugsXmlWithMessages>true</findbugsXmlWithMessages>
        </configuration>
      </plugin>
      <plugin>
        <groupId>org.apache.maven.plugins</groupId>
        <artifactId>maven-checkstyle-plugin</artifactId>
        <version>${plugin.checkstyle.version}</version>
      </plugin>
    </plugins>
  </reporting>

  <dependencies>
    <!-- HTTP -->
    <dependency>
      <groupId>org.apache.httpcomponents</groupId>
      <artifactId>httpclient</artifactId>
      <version>${apache.httpcomponents.version}</version>
    </dependency>
    <dependency>
      <groupId>org.apache.httpcomponents</groupId>
      <artifactId>httpmime</artifactId>
      <version>${apache.httpcomponents.version}</version>
    </dependency>
    <!-- Commons -->
    <dependency>
      <groupId>commons-lang</groupId>
      <artifactId>commons-lang</artifactId>
      <version>${commons-lang.version}</version>
    </dependency>
    <dependency>
      <groupId>commons-io</groupId>
      <artifactId>commons-io</artifactId>
      <version>${commons-io.version}</version>
    </dependency>
    <!-- XML Parsing -->
    <dependency>
      <groupId>dom4j</groupId>
      <artifactId>dom4j</artifactId>
      <version>${dom4j.version}</version>
    </dependency>
    <dependency>
      <groupId>jaxen</groupId>
      <artifactId>jaxen</artifactId>
      <version>${jaxen.version}</version>
    </dependency>

    <!-- Test -->
    <dependency>
      <groupId>junit</groupId>
      <artifactId>junit</artifactId>
      <version>${junit.version}</version>
      <scope>test</scope>
    </dependency>
    <dependency>
      <groupId>co.freeside</groupId>
      <artifactId>betamax</artifactId>
      <version>${betamax.version}</version>
      <scope>test</scope>
    </dependency>
    <!-- needed for betamax -->
    <dependency>
      <groupId>org.codehaus.groovy</groupId>
      <artifactId>groovy-all</artifactId>
      <version>${groovy.version}</version>
      <scope>test</scope>
    </dependency>
  </dependencies>

</project>
<|MERGE_RESOLUTION|>--- conflicted
+++ resolved
@@ -102,12 +102,6 @@
     <commons-lang.version>2.6</commons-lang.version>
     <commons-io.version>2.4</commons-io.version>
     <dom4j.version>1.6.1</dom4j.version>
-<<<<<<< HEAD
-    <jaxen.version>1.1.1</jaxen.version>
-    <junit.version>4.10</junit.version>
-    <betamax.version>1.1.2</betamax.version>
-    <groovy.version>1.8.4</groovy.version>
-=======
     <jaxen.version>1.1.6</jaxen.version>
 
     <!-- Test dependencies version -->
@@ -117,7 +111,6 @@
 
     <!-- Report dependencies version -->
     <report.doxia.version>1.6</report.doxia.version>
->>>>>>> c9385a30
 
     <!-- Plugins version -->
     <plugin.antrun.version>1.7</plugin.antrun.version>
